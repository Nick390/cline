import { Anthropic } from "@anthropic-ai/sdk"
import axios from "axios"
import fs from "fs/promises"
import os from "os"
import crypto from "crypto"
import { execa } from "execa"
import pWaitFor from "p-wait-for"
import * as path from "path"
import * as vscode from "vscode"
import { buildApiHandler } from "../../api"
import { downloadTask } from "../../integrations/misc/export-markdown"
import { openFile, openImage } from "../../integrations/misc/open-file"
import { selectImages } from "../../integrations/misc/process-images"
import { getTheme } from "../../integrations/theme/getTheme"
import WorkspaceTracker from "../../integrations/workspace/WorkspaceTracker"
import { McpHub } from "../../services/mcp/McpHub"
import { FirebaseAuthManager, UserInfo } from "../../services/auth/FirebaseAuthManager"
import { ApiProvider, ModelInfo } from "../../shared/api"
import { findLast } from "../../shared/array"
import { ExtensionMessage, ExtensionState } from "../../shared/ExtensionMessage"
import { HistoryItem } from "../../shared/HistoryItem"
import { ClineCheckpointRestore, WebviewMessage } from "../../shared/WebviewMessage"
import { fileExistsAtPath } from "../../utils/fs"
import { Cline } from "../Cline"
import { openMention } from "../mentions"
import { getNonce } from "./getNonce"
import { getUri } from "./getUri"
import { AutoApprovalSettings, DEFAULT_AUTO_APPROVAL_SETTINGS } from "../../shared/AutoApprovalSettings"
import { BrowserSettings, DEFAULT_BROWSER_SETTINGS } from "../../shared/BrowserSettings"
import { ChatSettings, DEFAULT_CHAT_SETTINGS } from "../../shared/ChatSettings"

/*
https://github.com/microsoft/vscode-webview-ui-toolkit-samples/blob/main/default/weather-webview/src/providers/WeatherViewProvider.ts

https://github.com/KumarVariable/vscode-extension-sidebar-html/blob/master/src/customSidebarViewProvider.ts
*/

type SecretKey =
	| "apiKey"
	| "clineApiKey"
	| "openRouterApiKey"
	| "awsAccessKey"
	| "awsSecretKey"
	| "awsSessionToken"
	| "openAiApiKey"
	| "geminiApiKey"
	| "openAiNativeApiKey"
	| "deepSeekApiKey"
	| "mistralApiKey"
	| "authToken"
	| "authNonce"
type GlobalStateKey =
	| "apiProvider"
	| "apiModelId"
	| "awsRegion"
	| "awsUseCrossRegionInference"
	| "vertexProjectId"
	| "vertexRegion"
	| "lastShownAnnouncementId"
	| "customInstructions"
	| "taskHistory"
	| "openAiBaseUrl"
	| "openAiModelId"
	| "ollamaModelId"
	| "ollamaBaseUrl"
	| "lmStudioModelId"
	| "lmStudioBaseUrl"
	| "anthropicBaseUrl"
	| "azureApiVersion"
	| "openRouterModelId"
	| "openRouterModelInfo"
	| "autoApprovalSettings"
	| "browserSettings"
	| "chatSettings"
	| "vsCodeLmModelSelector"
	| "userInfo"
	| "previousModeApiProvider"
	| "previousModeModelId"
	| "previousModeModelInfo"

export const GlobalFileNames = {
	apiConversationHistory: "api_conversation_history.json",
	uiMessages: "ui_messages.json",
	openRouterModels: "openrouter_models.json",
	mcpSettings: "cline_mcp_settings.json",
	clineRules: ".clinerules",
}

export class ClineProvider implements vscode.WebviewViewProvider {
	public static readonly sideBarId = "claude-dev.SidebarProvider" // used in package.json as the view's id. This value cannot be changed due to how vscode caches views based on their id, and updating the id would break existing instances of the extension.
	public static readonly tabPanelId = "claude-dev.TabPanelProvider"
	private static activeInstances: Set<ClineProvider> = new Set()
	private disposables: vscode.Disposable[] = []
	private view?: vscode.WebviewView | vscode.WebviewPanel
	private cline?: Cline
	private workspaceTracker?: WorkspaceTracker
	mcpHub?: McpHub
	private authManager: FirebaseAuthManager
	private latestAnnouncementId = "jan-20-2025" // update to some unique identifier when we add a new announcement

	constructor(
		readonly context: vscode.ExtensionContext,
		private readonly outputChannel: vscode.OutputChannel,
	) {
		this.outputChannel.appendLine("ClineProvider instantiated")
		ClineProvider.activeInstances.add(this)
		this.workspaceTracker = new WorkspaceTracker(this)
		this.mcpHub = new McpHub(this)
		this.authManager = new FirebaseAuthManager(this)
	}

	/*
	VSCode extensions use the disposable pattern to clean up resources when the sidebar/editor tab is closed by the user or system. This applies to event listening, commands, interacting with the UI, etc.
	- https://vscode-docs.readthedocs.io/en/stable/extensions/patterns-and-principles/
	- https://github.com/microsoft/vscode-extension-samples/blob/main/webview-sample/src/extension.ts
	*/
	async dispose() {
		this.outputChannel.appendLine("Disposing ClineProvider...")
		await this.clearTask()
		this.outputChannel.appendLine("Cleared task")
		if (this.view && "dispose" in this.view) {
			this.view.dispose()
			this.outputChannel.appendLine("Disposed webview")
		}
		while (this.disposables.length) {
			const x = this.disposables.pop()
			if (x) {
				x.dispose()
			}
		}
		this.workspaceTracker?.dispose()
		this.workspaceTracker = undefined
		this.mcpHub?.dispose()
		this.mcpHub = undefined
		this.authManager.dispose()
		this.outputChannel.appendLine("Disposed all disposables")
		ClineProvider.activeInstances.delete(this)
	}

	// Auth methods
	async handleSignOut() {
		try {
			await this.authManager.signOut()
			await this.storeSecret("authToken", undefined)
			await this.storeSecret("clineApiKey", undefined)
			await this.updateGlobalState("apiProvider", "openrouter")
			await this.postStateToWebview()
			vscode.window.showInformationMessage("Successfully logged out of Cline")
		} catch (error) {
			vscode.window.showErrorMessage("Logout failed")
		}
	}

	async setAuthToken(token?: string) {
		await this.storeSecret("authToken", token)
	}

	async setUserInfo(info?: { displayName: string | null; email: string | null; photoURL: string | null }) {
		await this.updateGlobalState("userInfo", info)
	}

	public static getVisibleInstance(): ClineProvider | undefined {
		return findLast(Array.from(this.activeInstances), (instance) => instance.view?.visible === true)
	}

	resolveWebviewView(
		webviewView: vscode.WebviewView | vscode.WebviewPanel,
		//context: vscode.WebviewViewResolveContext<unknown>, used to recreate a deallocated webview, but we don't need this since we use retainContextWhenHidden
		//token: vscode.CancellationToken
	): void | Thenable<void> {
		this.outputChannel.appendLine("Resolving webview view")
		this.view = webviewView

		webviewView.webview.options = {
			// Allow scripts in the webview
			enableScripts: true,
			localResourceRoots: [this.context.extensionUri],
		}
		webviewView.webview.html = this.getHtmlContent(webviewView.webview)

		// Sets up an event listener to listen for messages passed from the webview view context
		// and executes code based on the message that is received
		this.setWebviewMessageListener(webviewView.webview)

		// Logs show up in bottom panel > Debug Console
		//console.log("registering listener")

		// Listen for when the panel becomes visible
		// https://github.com/microsoft/vscode-discussions/discussions/840
		if ("onDidChangeViewState" in webviewView) {
			// WebviewView and WebviewPanel have all the same properties except for this visibility listener
			// panel
			webviewView.onDidChangeViewState(
				() => {
					if (this.view?.visible) {
						this.postMessageToWebview({
							type: "action",
							action: "didBecomeVisible",
						})
					}
				},
				null,
				this.disposables,
			)
		} else if ("onDidChangeVisibility" in webviewView) {
			// sidebar
			webviewView.onDidChangeVisibility(
				() => {
					if (this.view?.visible) {
						this.postMessageToWebview({
							type: "action",
							action: "didBecomeVisible",
						})
					}
				},
				null,
				this.disposables,
			)
		}

		// Listen for when the view is disposed
		// This happens when the user closes the view or when the view is closed programmatically
		webviewView.onDidDispose(
			async () => {
				await this.dispose()
			},
			null,
			this.disposables,
		)

		// Listen for when color changes
		vscode.workspace.onDidChangeConfiguration(
			async (e) => {
				if (e && e.affectsConfiguration("workbench.colorTheme")) {
					// Sends latest theme name to webview
					await this.postMessageToWebview({
						type: "theme",
						text: JSON.stringify(await getTheme()),
					})
				}
			},
			null,
			this.disposables,
		)

		// if the extension is starting a new session, clear previous task state
		this.clearTask()

		this.outputChannel.appendLine("Webview view resolved")
	}

	async initClineWithTask(task?: string, images?: string[]) {
		await this.clearTask() // ensures that an existing task doesn't exist before starting a new one, although this shouldn't be possible since user must clear task before starting a new one
		const { apiConfiguration, customInstructions, autoApprovalSettings, browserSettings, chatSettings } =
			await this.getState()
		this.cline = new Cline(
			this,
			apiConfiguration,
			autoApprovalSettings,
			browserSettings,
			chatSettings,
			customInstructions,
			task,
			images,
		)
	}

	async initClineWithHistoryItem(historyItem: HistoryItem) {
		await this.clearTask()
		const { apiConfiguration, customInstructions, autoApprovalSettings, browserSettings, chatSettings } =
			await this.getState()
		this.cline = new Cline(
			this,
			apiConfiguration,
			autoApprovalSettings,
			browserSettings,
			chatSettings,
			customInstructions,
			undefined,
			undefined,
			historyItem,
		)
	}

	// Send any JSON serializable data to the react app
	async postMessageToWebview(message: ExtensionMessage) {
		await this.view?.webview.postMessage(message)
	}

	/**
	 * Defines and returns the HTML that should be rendered within the webview panel.
	 *
	 * @remarks This is also the place where references to the React webview build files
	 * are created and inserted into the webview HTML.
	 *
	 * @param webview A reference to the extension webview
	 * @param extensionUri The URI of the directory containing the extension
	 * @returns A template string literal containing the HTML that should be
	 * rendered within the webview panel
	 */
	private getHtmlContent(webview: vscode.Webview): string {
		// Get the local path to main script run in the webview,
		// then convert it to a uri we can use in the webview.

		// The CSS file from the React build output
		const stylesUri = getUri(webview, this.context.extensionUri, ["webview-ui", "build", "static", "css", "main.css"])
		// The JS file from the React build output
		const scriptUri = getUri(webview, this.context.extensionUri, ["webview-ui", "build", "static", "js", "main.js"])

		// The codicon font from the React build output
		// https://github.com/microsoft/vscode-extension-samples/blob/main/webview-codicons-sample/src/extension.ts
		// we installed this package in the extension so that we can access it how its intended from the extension (the font file is likely bundled in vscode), and we just import the css fileinto our react app we don't have access to it
		// don't forget to add font-src ${webview.cspSource};
		const codiconsUri = getUri(webview, this.context.extensionUri, [
			"node_modules",
			"@vscode",
			"codicons",
			"dist",
			"codicon.css",
		])

		// const scriptUri = webview.asWebviewUri(vscode.Uri.joinPath(this._extensionUri, "assets", "main.js"))

		// const styleResetUri = webview.asWebviewUri(vscode.Uri.joinPath(this._extensionUri, "assets", "reset.css"))
		// const styleVSCodeUri = webview.asWebviewUri(vscode.Uri.joinPath(this._extensionUri, "assets", "vscode.css"))

		// // Same for stylesheet
		// const stylesheetUri = webview.asWebviewUri(vscode.Uri.joinPath(this._extensionUri, "assets", "main.css"))

		// Use a nonce to only allow a specific script to be run.
		/*
        content security policy of your webview to only allow scripts that have a specific nonce
        create a content security policy meta tag so that only loading scripts with a nonce is allowed
        As your extension grows you will likely want to add custom styles, fonts, and/or images to your webview. If you do, you will need to update the content security policy meta tag to explicity allow for these resources. E.g.
                <meta http-equiv="Content-Security-Policy" content="default-src 'none'; style-src ${webview.cspSource}; font-src ${webview.cspSource}; img-src ${webview.cspSource} https:; script-src 'nonce-${nonce}';">
		- 'unsafe-inline' is required for styles due to vscode-webview-toolkit's dynamic style injection
		- since we pass base64 images to the webview, we need to specify img-src ${webview.cspSource} data:;

        in meta tag we add nonce attribute: A cryptographic nonce (only used once) to allow scripts. The server must generate a unique nonce value each time it transmits a policy. It is critical to provide a nonce that cannot be guessed as bypassing a resource's policy is otherwise trivial.
        */
		const nonce = getNonce()

		// Tip: Install the es6-string-html VS Code extension to enable code highlighting below
		return /*html*/ `
        <!DOCTYPE html>
        <html lang="en">
          <head>
            <meta charset="utf-8">
            <meta name="viewport" content="width=device-width,initial-scale=1,shrink-to-fit=no">
            <meta name="theme-color" content="#000000">
            <meta http-equiv="Content-Security-Policy" content="default-src 'none'; font-src ${webview.cspSource}; style-src ${webview.cspSource} 'unsafe-inline'; img-src ${webview.cspSource} https: data:; script-src 'nonce-${nonce}';">
            <link rel="stylesheet" type="text/css" href="${stylesUri}">
			<link href="${codiconsUri}" rel="stylesheet" />
            <title>Cline</title>
          </head>
          <body>
            <noscript>You need to enable JavaScript to run this app.</noscript>
            <div id="root"></div>
            <script nonce="${nonce}" src="${scriptUri}"></script>
          </body>
        </html>
      `
	}

	/**
	 * Sets up an event listener to listen for messages passed from the webview context and
	 * executes code based on the message that is received.
	 *
	 * @param webview A reference to the extension webview
	 */
	private setWebviewMessageListener(webview: vscode.Webview) {
		webview.onDidReceiveMessage(
			async (message: WebviewMessage) => {
				switch (message.type) {
					case "webviewDidLaunch":
						this.postStateToWebview()
						this.workspaceTracker?.initializeFilePaths() // don't await
						getTheme().then((theme) =>
							this.postMessageToWebview({
								type: "theme",
								text: JSON.stringify(theme),
							}),
						)
						// post last cached models in case the call to endpoint fails
						this.readOpenRouterModels().then((openRouterModels) => {
							if (openRouterModels) {
								this.postMessageToWebview({
									type: "openRouterModels",
									openRouterModels,
								})
							}
						})
						// gui relies on model info to be up-to-date to provide the most accurate pricing, so we need to fetch the latest details on launch.
						// we do this for all users since many users switch between api providers and if they were to switch back to openrouter it would be showing outdated model info if we hadn't retrieved the latest at this point
						// (see normalizeApiConfiguration > openrouter)
						this.refreshOpenRouterModels().then(async (openRouterModels) => {
							if (openRouterModels) {
								// update model info in state (this needs to be done here since we don't want to update state while settings is open, and we may refresh models there)
								const { apiConfiguration } = await this.getState()
								if (apiConfiguration.openRouterModelId) {
									await this.updateGlobalState(
										"openRouterModelInfo",
										openRouterModels[apiConfiguration.openRouterModelId],
									)
									await this.postStateToWebview()
								}
							}
						})
						break
					case "newTask":
						// Code that should run in response to the hello message command
						//vscode.window.showInformationMessage(message.text!)

						// Send a message to our webview.
						// You can send any JSON serializable data.
						// Could also do this in extension .ts
						//this.postMessageToWebview({ type: "text", text: `Extension: ${Date.now()}` })
						// initializing new instance of Cline will make sure that any agentically running promises in old instance don't affect our new task. this essentially creates a fresh slate for the new task
						await this.initClineWithTask(message.text, message.images)
						break
					case "apiConfiguration":
						if (message.apiConfiguration) {
							const {
								apiProvider,
								apiModelId,
								apiKey,
								openRouterApiKey,
								awsAccessKey,
								awsSecretKey,
								awsSessionToken,
								awsRegion,
								awsUseCrossRegionInference,
								vertexProjectId,
								vertexRegion,
								openAiBaseUrl,
								openAiApiKey,
								openAiModelId,
								ollamaModelId,
								ollamaBaseUrl,
								lmStudioModelId,
								lmStudioBaseUrl,
								anthropicBaseUrl,
								geminiApiKey,
								openAiNativeApiKey,
								deepSeekApiKey,
								mistralApiKey,
								azureApiVersion,
								openRouterModelId,
								openRouterModelInfo,
								vsCodeLmModelSelector,
							} = message.apiConfiguration
							await this.updateGlobalState("apiProvider", apiProvider)
							await this.updateGlobalState("apiModelId", apiModelId)
							await this.storeSecret("apiKey", apiKey)
							await this.storeSecret("openRouterApiKey", openRouterApiKey)
							await this.storeSecret("awsAccessKey", awsAccessKey)
							await this.storeSecret("awsSecretKey", awsSecretKey)
							await this.storeSecret("awsSessionToken", awsSessionToken)
							await this.updateGlobalState("awsRegion", awsRegion)
							await this.updateGlobalState("awsUseCrossRegionInference", awsUseCrossRegionInference)
							await this.updateGlobalState("vertexProjectId", vertexProjectId)
							await this.updateGlobalState("vertexRegion", vertexRegion)
							await this.updateGlobalState("openAiBaseUrl", openAiBaseUrl)
							await this.storeSecret("openAiApiKey", openAiApiKey)
							await this.updateGlobalState("openAiModelId", openAiModelId)
							await this.updateGlobalState("ollamaModelId", ollamaModelId)
							await this.updateGlobalState("ollamaBaseUrl", ollamaBaseUrl)
							await this.updateGlobalState("lmStudioModelId", lmStudioModelId)
							await this.updateGlobalState("lmStudioBaseUrl", lmStudioBaseUrl)
							await this.updateGlobalState("anthropicBaseUrl", anthropicBaseUrl)
							await this.storeSecret("geminiApiKey", geminiApiKey)
							await this.storeSecret("openAiNativeApiKey", openAiNativeApiKey)
							await this.storeSecret("deepSeekApiKey", deepSeekApiKey)
							await this.storeSecret("mistralApiKey", mistralApiKey)
							await this.updateGlobalState("azureApiVersion", azureApiVersion)
							await this.updateGlobalState("openRouterModelId", openRouterModelId)
							await this.updateGlobalState("openRouterModelInfo", openRouterModelInfo)
							await this.updateGlobalState("vsCodeLmModelSelector", vsCodeLmModelSelector)
							if (this.cline) {
								this.cline.api = buildApiHandler(message.apiConfiguration)
							}
						}
						await this.postStateToWebview()
						break
					case "customInstructions":
						await this.updateCustomInstructions(message.text)
						break
					case "autoApprovalSettings":
						if (message.autoApprovalSettings) {
							await this.updateGlobalState("autoApprovalSettings", message.autoApprovalSettings)
							if (this.cline) {
								this.cline.autoApprovalSettings = message.autoApprovalSettings
							}
							await this.postStateToWebview()
						}
						break
					case "browserSettings":
						if (message.browserSettings) {
							await this.updateGlobalState("browserSettings", message.browserSettings)
							if (this.cline) {
								this.cline.updateBrowserSettings(message.browserSettings)
							}
							await this.postStateToWebview()
						}
						break
					case "chatSettings":
						if (message.chatSettings) {
							const didSwitchToActMode = message.chatSettings.mode === "act"

							// Get previous model info that we will revert to after saving current mode api info
							const {
								apiConfiguration,
								previousModeApiProvider: newApiProvider,
								previousModeModelId: newModelId,
								previousModeModelInfo: newModelInfo,
							} = await this.getState()

							// Save the last model used in this mode
							await this.updateGlobalState("previousModeApiProvider", apiConfiguration.apiProvider)
							switch (apiConfiguration.apiProvider) {
								case "anthropic":
								case "bedrock":
								case "vertex":
								case "gemini":
									await this.updateGlobalState("previousModeModelId", apiConfiguration.apiModelId)
									break
								case "openrouter":
									await this.updateGlobalState("previousModeModelId", apiConfiguration.openRouterModelId)
									await this.updateGlobalState("previousModeModelInfo", apiConfiguration.openRouterModelInfo)
									break
								case "vscode-lm":
									await this.updateGlobalState("previousModeModelId", apiConfiguration.vsCodeLmModelSelector)
									break
								case "openai":
									await this.updateGlobalState("previousModeModelId", apiConfiguration.openAiModelId)
									break
								case "ollama":
									await this.updateGlobalState("previousModeModelId", apiConfiguration.ollamaModelId)
									break
								case "lmstudio":
									await this.updateGlobalState("previousModeModelId", apiConfiguration.lmStudioModelId)
									break
							}

							// Restore the model used in previous mode
							if (newApiProvider && newModelId) {
								await this.updateGlobalState("apiProvider", newApiProvider)
								switch (newApiProvider) {
									case "anthropic":
									case "bedrock":
									case "vertex":
									case "gemini":
										await this.updateGlobalState("apiModelId", newModelId)
										break
									case "openrouter":
										await this.updateGlobalState("openRouterModelId", newModelId)
										await this.updateGlobalState("openRouterModelInfo", newModelInfo)
										break
									case "vscode-lm":
										await this.updateGlobalState("vsCodeLmModelSelector", newModelId)
										break
									case "openai":
										await this.updateGlobalState("openAiModelId", newModelId)
										break
									case "ollama":
										await this.updateGlobalState("ollamaModelId", newModelId)
										break
									case "lmstudio":
										await this.updateGlobalState("lmStudioModelId", newModelId)
										break
								}

								if (this.cline) {
									const { apiConfiguration: updatedApiConfiguration } = await this.getState()
									this.cline.api = buildApiHandler(updatedApiConfiguration)
								}
							}

							await this.updateGlobalState("chatSettings", message.chatSettings)
							await this.postStateToWebview()
							// console.log("chatSettings", message.chatSettings)
							if (this.cline) {
								this.cline.updateChatSettings(message.chatSettings)
								if (this.cline.isAwaitingPlanResponse && didSwitchToActMode) {
									this.cline.didRespondToPlanAskBySwitchingMode = true
									// this is necessary for the webview to update accordingly, but Cline instance will not send text back as feedback message
									await this.postMessageToWebview({
										type: "invoke",
										invoke: "sendMessage",
										text: "[Proceeding with the task...]",
									})
								} else {
									this.cancelTask()
								}
							}
						}
						break
					// case "relaunchChromeDebugMode":
					// 	if (this.cline) {
					// 		this.cline.browserSession.relaunchChromeDebugMode()
					// 	}
					// 	break
					case "askResponse":
						this.cline?.handleWebviewAskResponse(message.askResponse!, message.text, message.images)
						break
					case "clearTask":
						// newTask will start a new task with a given task text, while clear task resets the current session and allows for a new task to be started
						await this.clearTask()
						await this.postStateToWebview()
						break
					case "didShowAnnouncement":
						await this.updateGlobalState("lastShownAnnouncementId", this.latestAnnouncementId)
						await this.postStateToWebview()
						break
					case "selectImages":
						const images = await selectImages()
						await this.postMessageToWebview({
							type: "selectedImages",
							images,
						})
						break
					case "exportCurrentTask":
						const currentTaskId = this.cline?.taskId
						if (currentTaskId) {
							this.exportTaskWithId(currentTaskId)
						}
						break
					case "showTaskWithId":
						this.showTaskWithId(message.text!)
						break
					case "deleteTaskWithId":
						this.deleteTaskWithId(message.text!)
						break
					case "exportTaskWithId":
						this.exportTaskWithId(message.text!)
						break
					case "resetState":
						await this.resetState()
						break
					case "requestOllamaModels":
						const ollamaModels = await this.getOllamaModels(message.text)
						this.postMessageToWebview({
							type: "ollamaModels",
							ollamaModels,
						})
						break
					case "requestLmStudioModels":
						const lmStudioModels = await this.getLmStudioModels(message.text)
						this.postMessageToWebview({
							type: "lmStudioModels",
							lmStudioModels,
						})
						break
					case "requestVsCodeLmModels":
						const vsCodeLmModels = await this.getVsCodeLmModels()
						this.postMessageToWebview({ type: "vsCodeLmModels", vsCodeLmModels })
						break
					case "refreshOpenRouterModels":
						await this.refreshOpenRouterModels()
						break
					case "refreshOpenAiModels":
						const { apiConfiguration } = await this.getState()
						const openAiModels = await this.getOpenAiModels(
							apiConfiguration.openAiBaseUrl,
							apiConfiguration.openAiApiKey,
						)
						this.postMessageToWebview({ type: "openAiModels", openAiModels })
						break
					case "openImage":
						openImage(message.text!)
						break
					case "openFile":
						openFile(message.text!)
						break
					case "openMention":
						openMention(message.text)
						break
					case "checkpointDiff": {
						if (message.number) {
							await this.cline?.presentMultifileDiff(message.number, false)
						}
						break
					}
					case "checkpointRestore": {
						await this.cancelTask() // we cannot alter message history say if the task is active, as it could be in the middle of editing a file or running a command, which expect the ask to be responded to rather than being superceded by a new message eg add deleted_api_reqs
						// cancel task waits for any open editor to be reverted and starts a new cline instance
						if (message.number) {
							// wait for messages to be loaded
							await pWaitFor(() => this.cline?.isInitialized === true, {
								timeout: 3_000,
							}).catch(() => {
								console.error("Failed to init new cline instance")
							})
							// NOTE: cancelTask awaits abortTask, which awaits diffViewProvider.revertChanges, which reverts any edited files, allowing us to reset to a checkpoint rather than running into a state where the revertChanges function is called alongside or after the checkpoint reset
							await this.cline?.restoreCheckpoint(message.number, message.text! as ClineCheckpointRestore)
						}
						break
					}
					case "taskCompletionViewChanges": {
						if (message.number) {
							await this.cline?.presentMultifileDiff(message.number, true)
						}
						break
					}
					case "cancelTask":
						this.cancelTask()
						break
					case "getLatestState":
						await this.postStateToWebview()
						break
					case "subscribeEmail":
						this.subscribeEmail(message.text)
						break
					case "accountLoginClicked": {
						// Generate nonce for state validation
						const nonce = crypto.randomBytes(32).toString("hex")
						await this.storeSecret("authNonce", nonce)

						// Open browser for authentication with state param
						console.log("Login button clicked in account page")
						console.log("Opening auth page with state param")

						const uriScheme = vscode.env.uriScheme

						const authUrl = vscode.Uri.parse(
							`https://app.cline.bot/auth?state=${encodeURIComponent(nonce)}&callback_url=${encodeURIComponent(`${uriScheme || "vscode"}://saoudrizwan.claude-dev/auth`)}`,
						)
						vscode.env.openExternal(authUrl)
						break
					}
					case "accountLogoutClicked": {
						await this.handleSignOut()
						break
					}
					case "openMcpSettings": {
						const mcpSettingsFilePath = await this.mcpHub?.getMcpSettingsFilePath()
						if (mcpSettingsFilePath) {
							openFile(mcpSettingsFilePath)
						}
						break
					}
					case "toggleMcpServer": {
						try {
							await this.mcpHub?.toggleServerDisabled(message.serverName!, message.disabled!)
						} catch (error) {
							console.error(`Failed to toggle MCP server ${message.serverName}:`, error)
						}
						break
					}
					case "toggleToolAutoApprove": {
						try {
							await this.mcpHub?.toggleToolAutoApprove(message.serverName!, message.toolName!, message.autoApprove!)
						} catch (error) {
							console.error(`Failed to toggle auto-approve for tool ${message.toolName}:`, error)
						}
						break
					}
					case "restartMcpServer": {
						try {
							await this.mcpHub?.restartConnection(message.text!)
						} catch (error) {
							console.error(`Failed to retry connection for ${message.text}:`, error)
						}
						break
					}
					case "openExtensionSettings": {
						const settingsFilter = message.text || ""
						await vscode.commands.executeCommand(
							"workbench.action.openSettings",
							`@ext:saoudrizwan.claude-dev ${settingsFilter}`.trim(), // trim whitespace if no settings filter
						)
						break
					}
					// Add more switch case statements here as more webview message commands
					// are created within the webview context (i.e. inside media/main.js)
				}
			},
			null,
			this.disposables,
		)
	}

	async subscribeEmail(email?: string) {
		if (!email) {
			return
		}
		const emailRegex = /^[^\s@]+@[^\s@]+\.[^\s@]+$/
		if (!emailRegex.test(email)) {
			vscode.window.showErrorMessage("Please enter a valid email address")
			return
		}
		console.log("Subscribing email:", email)
		this.postMessageToWebview({ type: "emailSubscribed" })
		// Currently ignoring errors to this endpoint, but after accounts we'll remove this anyways
		try {
			const response = await axios.post(
				"https://app.cline.bot/api/mailing-list",
				{
					email: email,
				},
				{
					headers: {
						"Content-Type": "application/json",
					},
				},
			)
			console.log("Email subscribed successfully. Response:", response.data)
		} catch (error) {
			console.error("Failed to subscribe email:", error)
		}
	}

	async cancelTask() {
		if (this.cline) {
			const { historyItem } = await this.getTaskWithId(this.cline.taskId)
			try {
				await this.cline.abortTask()
			} catch (error) {
				console.error("Failed to abort task", error)
			}
			await pWaitFor(
				() =>
					this.cline === undefined ||
					this.cline.isStreaming === false ||
					this.cline.didFinishAbortingStream ||
					this.cline.isWaitingForFirstChunk, // if only first chunk is processed, then there's no need to wait for graceful abort (closes edits, browser, etc)
				{
					timeout: 3_000,
				},
			).catch(() => {
				console.error("Failed to abort task")
			})
			if (this.cline) {
				// 'abandoned' will prevent this cline instance from affecting future cline instance gui. this may happen if its hanging on a streaming request
				this.cline.abandoned = true
			}
			await this.initClineWithHistoryItem(historyItem) // clears task again, so we need to abortTask manually above
			// await this.postStateToWebview() // new Cline instance will post state when it's ready. having this here sent an empty messages array to webview leading to virtuoso having to reload the entire list
		}
	}

	async updateCustomInstructions(instructions?: string) {
		// User may be clearing the field
		await this.updateGlobalState("customInstructions", instructions || undefined)
		if (this.cline) {
			this.cline.customInstructions = instructions || undefined
		}
		await this.postStateToWebview()
	}

	// MCP

	async getDocumentsPath(): Promise<string> {
		if (process.platform === "win32") {
			// If the user is running Win 7/Win Server 2008 r2+, we want to get the correct path to their Documents directory.
			try {
				const { stdout: docsPath } = await execa("powershell", [
					"-NoProfile", // Ignore user's PowerShell profile(s)
					"-Command",
					"[System.Environment]::GetFolderPath([System.Environment+SpecialFolder]::MyDocuments)",
				])
				return docsPath.trim()
			} catch (err) {
				console.error("Failed to retrieve Windows Documents path. Falling back to homedir/Documents.")
				return path.join(os.homedir(), "Documents")
			}
		} else {
			return path.join(os.homedir(), "Documents") // On POSIX (macOS, Linux, etc.), assume ~/Documents by default (existing behavior, but may want to implement similar logic here)
		}
	}

	async ensureMcpServersDirectoryExists(): Promise<string> {
		const userDocumentsPath = await this.getDocumentsPath()
		const mcpServersDir = path.join(userDocumentsPath, "Cline", "MCP")
		try {
			await fs.mkdir(mcpServersDir, { recursive: true })
		} catch (error) {
			return "~/Documents/Cline/MCP" // in case creating a directory in documents fails for whatever reason (e.g. permissions) - this is fine since this path is only ever used in the system prompt
		}
		return mcpServersDir
	}

	async ensureSettingsDirectoryExists(): Promise<string> {
		const settingsDir = path.join(this.context.globalStorageUri.fsPath, "settings")
		await fs.mkdir(settingsDir, { recursive: true })
		return settingsDir
	}

	// VSCode LM API

	private async getVsCodeLmModels() {
		try {
			const models = await vscode.lm.selectChatModels({})
			return models || []
		} catch (error) {
			console.error("Error fetching VS Code LM models:", error)
			return []
		}
	}

	// Ollama

	async getOllamaModels(baseUrl?: string) {
		try {
			if (!baseUrl) {
				baseUrl = "http://localhost:11434"
			}
			if (!URL.canParse(baseUrl)) {
				return []
			}
			const response = await axios.get(`${baseUrl}/api/tags`)
			const modelsArray = response.data?.models?.map((model: any) => model.name) || []
			const models = [...new Set<string>(modelsArray)]
			return models
		} catch (error) {
			return []
		}
	}

	// LM Studio

	async getLmStudioModels(baseUrl?: string) {
		try {
			if (!baseUrl) {
				baseUrl = "http://localhost:1234"
			}
			if (!URL.canParse(baseUrl)) {
				return []
			}
			const response = await axios.get(`${baseUrl}/v1/models`)
			const modelsArray = response.data?.data?.map((model: any) => model.id) || []
			const models = [...new Set<string>(modelsArray)]
			return models
		} catch (error) {
			return []
		}
	}

	// Auth

	public async validateAuthState(state: string | null): Promise<boolean> {
		const storedNonce = await this.getSecret("authNonce")
		if (!state || state !== storedNonce) {
			return false
		}
		await this.storeSecret("authNonce", undefined) // Clear after use
		return true
	}

	async handleAuthCallback(token: string, apiKey: string) {
		try {
			// First sign in with Firebase to trigger auth state change
			await this.authManager.signInWithCustomToken(token)

			// Then store the token securely
			await this.storeSecret("authToken", token)
			await this.storeSecret("clineApiKey", apiKey)

			const clineProvider: ApiProvider = "cline"
			await this.updateGlobalState("apiProvider", clineProvider)

			// Update API configuration with the new provider and auth token
			const { apiConfiguration } = await this.getState()
			const updatedConfig = {
				...apiConfiguration,
				apiProvider: clineProvider,
				clineApiKey: apiKey,
				authToken: token,
			}

			if (this.cline) {
				this.cline.api = buildApiHandler(updatedConfig)
			}

			await this.postStateToWebview()
			vscode.window.showInformationMessage("Successfully logged in to Cline")
		} catch (error) {
			console.error("Failed to handle auth callback:", error)
			vscode.window.showErrorMessage("Failed to log in to Cline")
		}
	}

	// OpenAi

	async getOpenAiModels(baseUrl?: string, apiKey?: string) {
		try {
			if (!baseUrl) {
				return []
			}

			if (!URL.canParse(baseUrl)) {
				return []
			}

			const config: Record<string, any> = {}
			if (apiKey) {
				config["headers"] = { Authorization: `Bearer ${apiKey}` }
			}

			const response = await axios.get(`${baseUrl}/models`, config)
			const modelsArray = response.data?.data?.map((model: any) => model.id) || []
			const models = [...new Set<string>(modelsArray)]
			return models
		} catch (error) {
			return []
		}
	}

	// OpenRouter

	async handleOpenRouterCallback(code: string) {
		let apiKey: string
		try {
			const response = await axios.post("https://openrouter.ai/api/v1/auth/keys", { code })
			if (response.data && response.data.key) {
				apiKey = response.data.key
			} else {
				throw new Error("Invalid response from OpenRouter API")
			}
		} catch (error) {
			console.error("Error exchanging code for API key:", error)
			throw error
		}

		const openrouter: ApiProvider = "openrouter"
		await this.updateGlobalState("apiProvider", openrouter)
		await this.storeSecret("openRouterApiKey", apiKey)
		await this.postStateToWebview()
		if (this.cline) {
			this.cline.api = buildApiHandler({
				apiProvider: openrouter,
				openRouterApiKey: apiKey,
			})
		}
		// await this.postMessageToWebview({ type: "action", action: "settingsButtonClicked" }) // bad ux if user is on welcome
	}

	private async ensureCacheDirectoryExists(): Promise<string> {
		const cacheDir = path.join(this.context.globalStorageUri.fsPath, "cache")
		await fs.mkdir(cacheDir, { recursive: true })
		return cacheDir
	}

	async readOpenRouterModels(): Promise<Record<string, ModelInfo> | undefined> {
		const openRouterModelsFilePath = path.join(await this.ensureCacheDirectoryExists(), GlobalFileNames.openRouterModels)
		const fileExists = await fileExistsAtPath(openRouterModelsFilePath)
		if (fileExists) {
			const fileContents = await fs.readFile(openRouterModelsFilePath, "utf8")
			return JSON.parse(fileContents)
		}
		return undefined
	}

	async refreshOpenRouterModels() {
		const openRouterModelsFilePath = path.join(await this.ensureCacheDirectoryExists(), GlobalFileNames.openRouterModels)

		let models: Record<string, ModelInfo> = {}
		try {
			const response = await axios.get("https://openrouter.ai/api/v1/models")
			/*
			{
				"id": "anthropic/claude-3.5-sonnet",
				"name": "Anthropic: Claude 3.5 Sonnet",
				"created": 1718841600,
				"description": "Claude 3.5 Sonnet delivers better-than-Opus capabilities, faster-than-Sonnet speeds, at the same Sonnet prices. Sonnet is particularly good at:\n\n- Coding: Autonomously writes, edits, and runs code with reasoning and troubleshooting\n- Data science: Augments human data science expertise; navigates unstructured data while using multiple tools for insights\n- Visual processing: excelling at interpreting charts, graphs, and images, accurately transcribing text to derive insights beyond just the text alone\n- Agentic tasks: exceptional tool use, making it great at agentic tasks (i.e. complex, multi-step problem solving tasks that require engaging with other systems)\n\n#multimodal",
				"context_length": 200000,
				"architecture": {
					"modality": "text+image-\u003Etext",
					"tokenizer": "Claude",
					"instruct_type": null
				},
				"pricing": {
					"prompt": "0.000003",
					"completion": "0.000015",
					"image": "0.0048",
					"request": "0"
				},
				"top_provider": {
					"context_length": 200000,
					"max_completion_tokens": 8192,
					"is_moderated": true
				},
				"per_request_limits": null
			},
			*/
			if (response.data?.data) {
				const rawModels = response.data.data
				const parsePrice = (price: any) => {
					if (price) {
						return parseFloat(price) * 1_000_000
					}
					return undefined
				}
				for (const rawModel of rawModels) {
					const modelInfo: ModelInfo = {
						maxTokens: rawModel.top_provider?.max_completion_tokens,
						contextWindow: rawModel.context_length,
						supportsImages: rawModel.architecture?.modality?.includes("image"),
						supportsPromptCache: false,
						inputPrice: parsePrice(rawModel.pricing?.prompt),
						outputPrice: parsePrice(rawModel.pricing?.completion),
						description: rawModel.description,
					}

					switch (rawModel.id) {
						case "anthropic/claude-3.5-sonnet":
						case "anthropic/claude-3.5-sonnet:beta":
							// NOTE: this needs to be synced with api.ts/openrouter default model info
							modelInfo.supportsComputerUse = true
							modelInfo.supportsPromptCache = true
							modelInfo.cacheWritesPrice = 3.75
							modelInfo.cacheReadsPrice = 0.3
							break
						case "anthropic/claude-3.5-sonnet-20240620":
						case "anthropic/claude-3.5-sonnet-20240620:beta":
							modelInfo.supportsPromptCache = true
							modelInfo.cacheWritesPrice = 3.75
							modelInfo.cacheReadsPrice = 0.3
							break
						case "anthropic/claude-3-5-haiku":
						case "anthropic/claude-3-5-haiku:beta":
						case "anthropic/claude-3-5-haiku-20241022":
						case "anthropic/claude-3-5-haiku-20241022:beta":
						case "anthropic/claude-3.5-haiku":
						case "anthropic/claude-3.5-haiku:beta":
						case "anthropic/claude-3.5-haiku-20241022":
						case "anthropic/claude-3.5-haiku-20241022:beta":
							modelInfo.supportsPromptCache = true
							modelInfo.cacheWritesPrice = 1.25
							modelInfo.cacheReadsPrice = 0.1
							break
						case "anthropic/claude-3-opus":
						case "anthropic/claude-3-opus:beta":
							modelInfo.supportsPromptCache = true
							modelInfo.cacheWritesPrice = 18.75
							modelInfo.cacheReadsPrice = 1.5
							break
						case "anthropic/claude-3-haiku":
						case "anthropic/claude-3-haiku:beta":
							modelInfo.supportsPromptCache = true
							modelInfo.cacheWritesPrice = 0.3
							modelInfo.cacheReadsPrice = 0.03
							break
						case "deepseek/deepseek-chat":
							modelInfo.supportsPromptCache = true
							// see api.ts/deepSeekModels for more info
							modelInfo.inputPrice = 0
							modelInfo.cacheWritesPrice = 0.14
							modelInfo.cacheReadsPrice = 0.014
							break
					}

					models[rawModel.id] = modelInfo
				}
			} else {
				console.error("Invalid response from OpenRouter API")
			}
			await fs.writeFile(openRouterModelsFilePath, JSON.stringify(models))
			console.log("OpenRouter models fetched and saved", models)
		} catch (error) {
			console.error("Error fetching OpenRouter models:", error)
		}

		await this.postMessageToWebview({
			type: "openRouterModels",
			openRouterModels: models,
		})
		return models
	}

	// Task history

	async getTaskWithId(id: string): Promise<{
		historyItem: HistoryItem
		taskDirPath: string
		apiConversationHistoryFilePath: string
		uiMessagesFilePath: string
		apiConversationHistory: Anthropic.MessageParam[]
	}> {
		const history = ((await this.getGlobalState("taskHistory")) as HistoryItem[] | undefined) || []
		const historyItem = history.find((item) => item.id === id)
		if (historyItem) {
			const taskDirPath = path.join(this.context.globalStorageUri.fsPath, "tasks", id)
			const apiConversationHistoryFilePath = path.join(taskDirPath, GlobalFileNames.apiConversationHistory)
			const uiMessagesFilePath = path.join(taskDirPath, GlobalFileNames.uiMessages)
			const fileExists = await fileExistsAtPath(apiConversationHistoryFilePath)
			if (fileExists) {
				const apiConversationHistory = JSON.parse(await fs.readFile(apiConversationHistoryFilePath, "utf8"))
				return {
					historyItem,
					taskDirPath,
					apiConversationHistoryFilePath,
					uiMessagesFilePath,
					apiConversationHistory,
				}
			}
		}
		// if we tried to get a task that doesn't exist, remove it from state
		// FIXME: this seems to happen sometimes when the json file doesnt save to disk for some reason
		await this.deleteTaskFromState(id)
		throw new Error("Task not found")
	}

	async showTaskWithId(id: string) {
		if (id !== this.cline?.taskId) {
			// non-current task
			const { historyItem } = await this.getTaskWithId(id)
			await this.initClineWithHistoryItem(historyItem) // clears existing task
		}
		await this.postMessageToWebview({
			type: "action",
			action: "chatButtonClicked",
		})
	}

	async exportTaskWithId(id: string) {
		const { historyItem, apiConversationHistory } = await this.getTaskWithId(id)
		await downloadTask(historyItem.ts, apiConversationHistory)
	}

	async deleteTaskWithId(id: string) {
		if (id === this.cline?.taskId) {
			await this.clearTask()
		}

		const { taskDirPath, apiConversationHistoryFilePath, uiMessagesFilePath } = await this.getTaskWithId(id)

		await this.deleteTaskFromState(id)

		// Delete the task files
		const apiConversationHistoryFileExists = await fileExistsAtPath(apiConversationHistoryFilePath)
		if (apiConversationHistoryFileExists) {
			await fs.unlink(apiConversationHistoryFilePath)
		}
		const uiMessagesFileExists = await fileExistsAtPath(uiMessagesFilePath)
		if (uiMessagesFileExists) {
			await fs.unlink(uiMessagesFilePath)
		}
		const legacyMessagesFilePath = path.join(taskDirPath, "claude_messages.json")
		if (await fileExistsAtPath(legacyMessagesFilePath)) {
			await fs.unlink(legacyMessagesFilePath)
		}

		// Delete the checkpoints directory if it exists
		const checkpointsDir = path.join(taskDirPath, "checkpoints")
		if (await fileExistsAtPath(checkpointsDir)) {
			try {
				await fs.rm(checkpointsDir, { recursive: true, force: true })
			} catch (error) {
				console.error(`Failed to delete checkpoints directory for task ${id}:`, error)
				// Continue with deletion of task directory - don't throw since this is a cleanup operation
			}
		}

		await fs.rmdir(taskDirPath) // succeeds if the dir is empty
	}

	async deleteTaskFromState(id: string) {
		// Remove the task from history
		const taskHistory = ((await this.getGlobalState("taskHistory")) as HistoryItem[] | undefined) || []
		const updatedTaskHistory = taskHistory.filter((task) => task.id !== id)
		await this.updateGlobalState("taskHistory", updatedTaskHistory)

		// Notify the webview that the task has been deleted
		await this.postStateToWebview()
	}

	async postStateToWebview() {
		const state = await this.getStateToPostToWebview()
		this.postMessageToWebview({ type: "state", state })
	}

	async getStateToPostToWebview(): Promise<ExtensionState> {
		const {
			apiConfiguration,
			lastShownAnnouncementId,
			customInstructions,
			taskHistory,
			autoApprovalSettings,
			browserSettings,
			chatSettings,
			userInfo,
			authToken,
		} = await this.getState()

		return {
			version: this.context.extension?.packageJSON?.version ?? "",
			apiConfiguration,
			customInstructions,
			uriScheme: vscode.env.uriScheme,
			currentTaskItem: this.cline?.taskId ? (taskHistory || []).find((item) => item.id === this.cline?.taskId) : undefined,
			checkpointTrackerErrorMessage: this.cline?.checkpointTrackerErrorMessage,
			clineMessages: this.cline?.clineMessages || [],
			taskHistory: (taskHistory || []).filter((item) => item.ts && item.task).sort((a, b) => b.ts - a.ts),
			shouldShowAnnouncement: lastShownAnnouncementId !== this.latestAnnouncementId,
			autoApprovalSettings,
			browserSettings,
			chatSettings,
			isLoggedIn: !!authToken,
			userInfo,
		}
	}

	async clearTask() {
		this.cline?.abortTask()
		this.cline = undefined // removes reference to it, so once promises end it will be garbage collected
	}

	// Caching mechanism to keep track of webview messages + API conversation history per provider instance

	/*
	Now that we use retainContextWhenHidden, we don't have to store a cache of cline messages in the user's state, but we could to reduce memory footprint in long conversations.

	- We have to be careful of what state is shared between ClineProvider instances since there could be multiple instances of the extension running at once. For example when we cached cline messages using the same key, two instances of the extension could end up using the same key and overwriting each other's messages.
	- Some state does need to be shared between the instances, i.e. the API key--however there doesn't seem to be a good way to notify the other instances that the API key has changed.

	We need to use a unique identifier for each ClineProvider instance's message cache since we could be running several instances of the extension outside of just the sidebar i.e. in editor panels.

	// conversation history to send in API requests

	/*
	It seems that some API messages do not comply with vscode state requirements. Either the Anthropic library is manipulating these values somehow in the backend in a way thats creating cyclic references, or the API returns a function or a Symbol as part of the message content.
	VSCode docs about state: "The value must be JSON-stringifyable ... value — A value. MUST not contain cyclic references."
	For now we'll store the conversation history in memory, and if we need to store in state directly we'd need to do a manual conversion to ensure proper json stringification.
	*/

	// getApiConversationHistory(): Anthropic.MessageParam[] {
	// 	// const history = (await this.getGlobalState(
	// 	// 	this.getApiConversationHistoryStateKey()
	// 	// )) as Anthropic.MessageParam[]
	// 	// return history || []
	// 	return this.apiConversationHistory
	// }

	// setApiConversationHistory(history: Anthropic.MessageParam[] | undefined) {
	// 	// await this.updateGlobalState(this.getApiConversationHistoryStateKey(), history)
	// 	this.apiConversationHistory = history || []
	// }

	// addMessageToApiConversationHistory(message: Anthropic.MessageParam): Anthropic.MessageParam[] {
	// 	// const history = await this.getApiConversationHistory()
	// 	// history.push(message)
	// 	// await this.setApiConversationHistory(history)
	// 	// return history
	// 	this.apiConversationHistory.push(message)
	// 	return this.apiConversationHistory
	// }

	/*
	Storage
	https://dev.to/kompotkot/how-to-use-secretstorage-in-your-vscode-extensions-2hco
	https://www.eliostruyf.com/devhack-code-extension-storage-options/
	*/

	async getState() {
		const [
			storedApiProvider,
			apiModelId,
			apiKey,
			openRouterApiKey,
			clineApiKey,
			awsAccessKey,
			awsSecretKey,
			awsSessionToken,
			awsRegion,
			awsUseCrossRegionInference,
			vertexProjectId,
			vertexRegion,
			openAiBaseUrl,
			openAiApiKey,
			openAiModelId,
			ollamaModelId,
			ollamaBaseUrl,
			lmStudioModelId,
			lmStudioBaseUrl,
			anthropicBaseUrl,
			geminiApiKey,
			openAiNativeApiKey,
			deepSeekApiKey,
			mistralApiKey,
			azureApiVersion,
			openRouterModelId,
			openRouterModelInfo,
			lastShownAnnouncementId,
			customInstructions,
			taskHistory,
			autoApprovalSettings,
			browserSettings,
			chatSettings,
			vsCodeLmModelSelector,
			userInfo,
			authToken,
<<<<<<< HEAD
=======
			previousModeApiProvider,
			previousModeModelId,
			previousModeModelInfo,
>>>>>>> c97fb242
		] = await Promise.all([
			this.getGlobalState("apiProvider") as Promise<ApiProvider | undefined>,
			this.getGlobalState("apiModelId") as Promise<string | undefined>,
			this.getSecret("apiKey") as Promise<string | undefined>,
			this.getSecret("openRouterApiKey") as Promise<string | undefined>,
			this.getSecret("clineApiKey") as Promise<string | undefined>,
			this.getSecret("awsAccessKey") as Promise<string | undefined>,
			this.getSecret("awsSecretKey") as Promise<string | undefined>,
			this.getSecret("awsSessionToken") as Promise<string | undefined>,
			this.getGlobalState("awsRegion") as Promise<string | undefined>,
			this.getGlobalState("awsUseCrossRegionInference") as Promise<boolean | undefined>,
			this.getGlobalState("vertexProjectId") as Promise<string | undefined>,
			this.getGlobalState("vertexRegion") as Promise<string | undefined>,
			this.getGlobalState("openAiBaseUrl") as Promise<string | undefined>,
			this.getSecret("openAiApiKey") as Promise<string | undefined>,
			this.getGlobalState("openAiModelId") as Promise<string | undefined>,
			this.getGlobalState("ollamaModelId") as Promise<string | undefined>,
			this.getGlobalState("ollamaBaseUrl") as Promise<string | undefined>,
			this.getGlobalState("lmStudioModelId") as Promise<string | undefined>,
			this.getGlobalState("lmStudioBaseUrl") as Promise<string | undefined>,
			this.getGlobalState("anthropicBaseUrl") as Promise<string | undefined>,
			this.getSecret("geminiApiKey") as Promise<string | undefined>,
			this.getSecret("openAiNativeApiKey") as Promise<string | undefined>,
			this.getSecret("deepSeekApiKey") as Promise<string | undefined>,
			this.getSecret("mistralApiKey") as Promise<string | undefined>,
			this.getGlobalState("azureApiVersion") as Promise<string | undefined>,
			this.getGlobalState("openRouterModelId") as Promise<string | undefined>,
			this.getGlobalState("openRouterModelInfo") as Promise<ModelInfo | undefined>,
			this.getGlobalState("lastShownAnnouncementId") as Promise<string | undefined>,
			this.getGlobalState("customInstructions") as Promise<string | undefined>,
			this.getGlobalState("taskHistory") as Promise<HistoryItem[] | undefined>,
			this.getGlobalState("autoApprovalSettings") as Promise<AutoApprovalSettings | undefined>,
			this.getGlobalState("browserSettings") as Promise<BrowserSettings | undefined>,
			this.getGlobalState("chatSettings") as Promise<ChatSettings | undefined>,
			this.getGlobalState("vsCodeLmModelSelector") as Promise<vscode.LanguageModelChatSelector | undefined>,
			this.getGlobalState("userInfo") as Promise<UserInfo | undefined>,
			this.getSecret("authToken") as Promise<string | undefined>,
<<<<<<< HEAD
=======
			this.getGlobalState("previousModeApiProvider") as Promise<ApiProvider | undefined>,
			this.getGlobalState("previousModeModelId") as Promise<string | undefined>,
			this.getGlobalState("previousModeModelInfo") as Promise<ModelInfo | undefined>,
>>>>>>> c97fb242
		])

		let apiProvider: ApiProvider
		if (storedApiProvider) {
			apiProvider = storedApiProvider
		} else {
			// Either new user or legacy user that doesn't have the apiProvider stored in state
			// (If they're using OpenRouter or Bedrock, then apiProvider state will exist)
			if (apiKey) {
				apiProvider = "anthropic"
			} else {
				// New users should default to openrouter
				apiProvider = "openrouter"
			}
		}

		return {
			apiConfiguration: {
				apiProvider,
				apiModelId,
				apiKey,
				openRouterApiKey,
				clineApiKey,
				awsAccessKey,
				awsSecretKey,
				awsSessionToken,
				awsRegion,
				awsUseCrossRegionInference,
				vertexProjectId,
				vertexRegion,
				openAiBaseUrl,
				openAiApiKey,
				openAiModelId,
				ollamaModelId,
				ollamaBaseUrl,
				lmStudioModelId,
				lmStudioBaseUrl,
				anthropicBaseUrl,
				geminiApiKey,
				openAiNativeApiKey,
				deepSeekApiKey,
				mistralApiKey,
				azureApiVersion,
				openRouterModelId,
				openRouterModelInfo,
				vsCodeLmModelSelector,
				authToken,
			},
			lastShownAnnouncementId,
			customInstructions,
			taskHistory,
			autoApprovalSettings: autoApprovalSettings || DEFAULT_AUTO_APPROVAL_SETTINGS, // default value can be 0 or empty string
			browserSettings: browserSettings || DEFAULT_BROWSER_SETTINGS,
			chatSettings: chatSettings || DEFAULT_CHAT_SETTINGS,
			userInfo,
			authToken,
			previousModeApiProvider,
			previousModeModelId,
			previousModeModelInfo,
		}
	}

	async updateTaskHistory(item: HistoryItem): Promise<HistoryItem[]> {
		const history = ((await this.getGlobalState("taskHistory")) as HistoryItem[]) || []
		const existingItemIndex = history.findIndex((h) => h.id === item.id)
		if (existingItemIndex !== -1) {
			history[existingItemIndex] = item
		} else {
			history.push(item)
		}
		await this.updateGlobalState("taskHistory", history)
		return history
	}

	// global

	async updateGlobalState(key: GlobalStateKey, value: any) {
		await this.context.globalState.update(key, value)
	}

	async getGlobalState(key: GlobalStateKey) {
		return await this.context.globalState.get(key)
	}

	// workspace

	private async updateWorkspaceState(key: string, value: any) {
		await this.context.workspaceState.update(key, value)
	}

	private async getWorkspaceState(key: string) {
		return await this.context.workspaceState.get(key)
	}

	// private async clearState() {
	// 	this.context.workspaceState.keys().forEach((key) => {
	// 		this.context.workspaceState.update(key, undefined)
	// 	})
	// 	this.context.globalState.keys().forEach((key) => {
	// 		this.context.globalState.update(key, undefined)
	// 	})
	// 	this.context.secrets.delete("apiKey")
	// }

	// secrets

	private async storeSecret(key: SecretKey, value?: string) {
		if (value) {
			await this.context.secrets.store(key, value)
		} else {
			await this.context.secrets.delete(key)
		}
	}

	async getSecret(key: SecretKey) {
		return await this.context.secrets.get(key)
	}

	// dev

	async resetState() {
		vscode.window.showInformationMessage("Resetting state...")
		for (const key of this.context.globalState.keys()) {
			await this.context.globalState.update(key, undefined)
		}
		const secretKeys: SecretKey[] = [
			"apiKey",
			"openRouterApiKey",
			"awsAccessKey",
			"awsSecretKey",
			"awsSessionToken",
			"openAiApiKey",
			"geminiApiKey",
			"openAiNativeApiKey",
			"deepSeekApiKey",
			"mistralApiKey",
			"authToken",
			"clineApiKey",
		]
		for (const key of secretKeys) {
			await this.storeSecret(key, undefined)
		}
		if (this.cline) {
			this.cline.abortTask()
			this.cline = undefined
		}
		vscode.window.showInformationMessage("State reset")
		await this.postStateToWebview()
		await this.postMessageToWebview({
			type: "action",
			action: "chatButtonClicked",
		})
	}
}<|MERGE_RESOLUTION|>--- conflicted
+++ resolved
@@ -1390,12 +1390,9 @@
 			vsCodeLmModelSelector,
 			userInfo,
 			authToken,
-<<<<<<< HEAD
-=======
 			previousModeApiProvider,
 			previousModeModelId,
 			previousModeModelInfo,
->>>>>>> c97fb242
 		] = await Promise.all([
 			this.getGlobalState("apiProvider") as Promise<ApiProvider | undefined>,
 			this.getGlobalState("apiModelId") as Promise<string | undefined>,
@@ -1433,12 +1430,9 @@
 			this.getGlobalState("vsCodeLmModelSelector") as Promise<vscode.LanguageModelChatSelector | undefined>,
 			this.getGlobalState("userInfo") as Promise<UserInfo | undefined>,
 			this.getSecret("authToken") as Promise<string | undefined>,
-<<<<<<< HEAD
-=======
 			this.getGlobalState("previousModeApiProvider") as Promise<ApiProvider | undefined>,
 			this.getGlobalState("previousModeModelId") as Promise<string | undefined>,
 			this.getGlobalState("previousModeModelInfo") as Promise<ModelInfo | undefined>,
->>>>>>> c97fb242
 		])
 
 		let apiProvider: ApiProvider
